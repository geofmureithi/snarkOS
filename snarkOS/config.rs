--- conflicted
+++ resolved
@@ -57,11 +57,7 @@
                 .iter()
                 .map(|node| (*node).to_string())
                 .collect::<Vec<String>>(),
-<<<<<<< HEAD
-            miner_address: "aleo1ps5gw9yx3lkngl9kjdgrd47fzye6jy4ws4zj37njk446sn6euvrqzc4uqk".into(),
-=======
             miner_address: "aleo1p3nt2dk5w4hf007ruc88nxa5amnhufrm6lcet255a93ktw9905yqqeu4rg".into(),
->>>>>>> f356d0d5
             mempool_interval: 5,
             min_peers: 2,
             max_peers: 20,
