[package]
name = "snarkos-storage"
version = "2.0.0"
authors = [ "The Aleo Team <hello@aleo.org>" ]
description = "Storage for a decentralized operating system"
homepage = "https://aleo.org"
repository = "https://github.com/AleoHQ/snarkOS"
keywords = [
    "aleo",
    "cryptography",
    "blockchain",
    "decentralized",
    "zero-knowledge"
]
categories = [ "cryptography", "operating-systems" ]
license = "GPL-3.0"
edition = "2018"

[dependencies]
<<<<<<< HEAD
snarkvm = { git = "https://github.com/AleoHQ/snarkVM.git", rev = "c120c62" }
=======
snarkvm = { git = "https://github.com/AleoHQ/snarkVM.git", rev = "02c814c" }
>>>>>>> 11679d4e
#snarkvm = { path = "../../snarkVM" }

[dependencies.anyhow]
version = "1"

[dependencies.bincode]
version = "1.0"
optional = true

[dependencies.chrono]
version = "0.4"
default-features = false
features = [ "clock", "serde" ]

[dependencies.circular-queue]
version = "0.2"

[dependencies.itertools]
version = "0.10"

[dependencies.parking_lot]
version = "0.11"

[dependencies.rand]
version = "0.8"

[dependencies.rayon]
version = "1"

[dependencies.rocksdb]
version = "0.17"
optional = true

[dependencies.serde]
version = "1"

[dependencies.serde_json]
version = "1"

[dependencies.tracing]
version = "0.1"

[dev-dependencies.tempfile]
version = "3.2"

[features]
default = ["rocks"]
rocks = ["bincode", "rocksdb"]<|MERGE_RESOLUTION|>--- conflicted
+++ resolved
@@ -17,11 +17,7 @@
 edition = "2018"
 
 [dependencies]
-<<<<<<< HEAD
-snarkvm = { git = "https://github.com/AleoHQ/snarkVM.git", rev = "c120c62" }
-=======
 snarkvm = { git = "https://github.com/AleoHQ/snarkVM.git", rev = "02c814c" }
->>>>>>> 11679d4e
 #snarkvm = { path = "../../snarkVM" }
 
 [dependencies.anyhow]
