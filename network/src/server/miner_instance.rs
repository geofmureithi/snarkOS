--- conflicted
+++ resolved
@@ -13,13 +13,8 @@
 
 /// Parameters for spawning a miner that runs proof of work to find a block.
 pub struct MinerInstance {
-<<<<<<< HEAD
-    coinbase_address: AccountPublicKey<Components>,
+    miner_address: AccountPublicKey<Components>,
     consensus: ConsensusParameters<GM17Verifier>,
-=======
-    miner_address: AccountPublicKey<Components>,
-    consensus: ConsensusParameters,
->>>>>>> d886b733
     parameters: PublicParameters<Components>,
     storage: Arc<MerkleTreeLedger>,
     memory_pool_lock: Arc<Mutex<MemoryPool<Tx>>>,
@@ -30,13 +25,8 @@
 impl MinerInstance {
     /// Creates a new MinerInstance for spawning miners.
     pub fn new(
-<<<<<<< HEAD
-        coinbase_address: AccountPublicKey<Components>,
+        miner_address: AccountPublicKey<Components>,
         consensus: ConsensusParameters<GM17Verifier>,
-=======
-        miner_address: AccountPublicKey<Components>,
-        consensus: ConsensusParameters,
->>>>>>> d886b733
         parameters: PublicParameters<Components>,
         storage: Arc<MerkleTreeLedger>,
         memory_pool_lock: Arc<Mutex<MemoryPool<Tx>>>,
@@ -62,11 +52,7 @@
         task::spawn(async move {
             let context = self.server_context.clone();
             let local_address = self.server_context.local_address;
-<<<<<<< HEAD
-            let miner = Miner::new(self.coinbase_address.clone(), self.consensus.clone(), self.proving_key);
-=======
-            let miner = Miner::new(self.miner_address.clone(), self.consensus.clone());
->>>>>>> d886b733
+            let miner = Miner::new(self.miner_address.clone(), self.consensus.clone(), self.proving_key);
 
             loop {
                 info!("Mining new block");
