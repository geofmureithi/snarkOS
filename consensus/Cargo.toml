--- conflicted
+++ resolved
@@ -18,7 +18,6 @@
 edition = "2018"
 
 [dependencies.snarkvm-algorithms]
-<<<<<<< HEAD
 version = "0.7.3"
 
 [dependencies.snarkvm-curves]
@@ -32,21 +31,6 @@
 
 [dependencies.snarkvm-utilities]
 version = "0.7.3"
-=======
-version = "=0.5.4"
-
-[dependencies.snarkvm-curves]
-version = "=0.5.4"
-
-[dependencies.snarkvm-dpc]
-version = "=0.5.4"
-
-[dependencies.snarkvm-posw]
-version = "=0.5.4"
-
-[dependencies.snarkvm-utilities]
-version = "=0.5.4"
->>>>>>> 597ebf64
 
 [dependencies.metrics]
 version = "0.17"
