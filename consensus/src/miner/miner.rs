--- conflicted
+++ resolved
@@ -139,15 +139,9 @@
             break;
 
             // if it passes the difficulty chec, use the proof/nonce pairs and return the header
-<<<<<<< HEAD
-            if hash_result <= difficulty_target {
-                break;
-            }
-=======
             // if hash_result <= difficulty_target {
             //     break;
             // }
->>>>>>> def354e3
         }
 
         let header = BlockHeader {
